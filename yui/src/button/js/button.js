--- conflicted
+++ resolved
@@ -52,10 +52,7 @@
                     '<div class="d-inline-flex p-0"><strong>'
                 + M.util.get_string('words', 'atto_wordcount') + ': ' +
                 '</strong><span id="' + this.counterid + '">0</span>' +
-<<<<<<< HEAD
                 '<span class="sr-only">' + M.util.get_string('wordscount', 'atto_wordcount') + '</span></div>' +
-=======
->>>>>>> 8e7b9e69
                 '</div></div>'));
         this._count(host.get('editor'));
         this.get('host').on('pluginsloaded', function() {
